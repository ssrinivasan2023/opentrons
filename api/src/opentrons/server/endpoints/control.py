--- conflicted
+++ resolved
@@ -129,11 +129,7 @@
         {
             'name': mod.name(),  # TODO: legacy, remove
             'displayName': mod.name(),  # TODO: legacy, remove
-<<<<<<< HEAD
-            'model': mod.device_info.get('revision'),  # TODO legacy, remove
-=======
             'model': mod.device_info.get('model'),  # TODO legacy, remove
->>>>>>> b15d360a
             'moduleModel': mod.model(),
             'port': mod.port,  # /dev/ttyS0
             'serial': mod.device_info.get('serial'),
@@ -144,10 +140,7 @@
         }
         for mod in hw_mods
     ]
-<<<<<<< HEAD
-=======
-
->>>>>>> b15d360a
+
     return web.json_response(data={"modules": module_data},
                              status=200)
 
@@ -160,13 +153,7 @@
     requested_serial = request.match_info['serial']
     res = None
 
-<<<<<<< HEAD
-    hw_mods = hw.attached_modules
-
-    for module in hw_mods:
-=======
     for module in hw.attached_modules:
->>>>>>> b15d360a
         is_serial_match = module.device_info.get('serial') == requested_serial
         if is_serial_match and hasattr(module, 'live_data'):
             res = module.live_data
