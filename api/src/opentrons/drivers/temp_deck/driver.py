--- conflicted
+++ resolved
@@ -204,11 +204,7 @@
         Example input from Temp-Deck's serial response:
             "serial:aa11bb22 model:aa11bb22 version:aa11bb22"
         '''
-<<<<<<< HEAD
-        return self._recursive_get_info(DEFAULT_COMMAND_RETRIES)
-=======
         return self._get_info(DEFAULT_COMMAND_RETRIES)
->>>>>>> b15d360a
 
     def pause(self):
         self.run_flag.clear()
@@ -304,11 +300,7 @@
             sleep(DEFAULT_STABILIZE_DELAY)
             return self._recursive_update_temperature(retries)
 
-<<<<<<< HEAD
-    def _recursive_get_info(self, retries) -> Mapping[str, str]:
-=======
     def _get_info(self, retries) -> Mapping[str, str]:
->>>>>>> b15d360a
         last_e: Any = None
         for _ in range(retries):
             try:
