from opentrons.data_storage import database
from opentrons.robot import base
from opentrons.util import pose_functions as pos_funcs

'''
 IDEA: For OT1, we calibrate everything with respect to one of the pipettes,
 including the other pipette. So, we have the user jog the first pipette
 to MY_PLATE[0]. Then calibrate the whole deck with respect to that pipette.
 Then the user brings the second pipette to any well that the first has already
 been to. This creates a relationship between second pipette and the first.
 Since the first already has a relationship with all the plates, we should
then be able to avoid calibrating all the other plates with with the
second pipette.
'''


def calibrate_container_with_delta(
        container, position_tracker, delta_x,
        delta_y, delta_z, save, new_container_name=None
):
    delta = (delta_x, delta_y, delta_z)
    position_tracker.translate_object(container, *delta)
    container._coordinates += delta
    if save and new_container_name:
        database.save_new_container(container, new_container_name)
    elif save:
        database.overwrite_container(container)





from opentrons.robot import gantry, base
from opentrons  import instruments
from opentrons.drivers.smoothie_drivers.v3_0_0 import driver_3_0
from opentrons.trackers.pose_tracker import PoseTracker
from opentrons.instruments.pipette import PipetteTip



#FIXME: Offset calculations should alraedy be reflected in switch_position
def _probe_instrument_axis(instrument, axis, probing_movement, probe_location, safe_height, robot):
    probing_pos = probe_location.copy()

    if axis is not 'z': #FIXME: [JG & Andy | 9/27/17] this edge case should not be handled here
        probing_pos[axis] -= probing_movement
<<<<<<< HEAD

=======
    print(instrument)
>>>>>>> a21a4257
    instrument._move(z=safe_height)
    instrument._move(x=probing_pos['x'], y=probing_pos['y'])
    instrument._move(z=probing_pos['z'])
    #
    # if 'z' in switch_position:
    #     driver.move(z=safe_height)
    # else:
    #     driver.move(a=safe_height)
    # driver.move(x=switch_position.get('x'), y=switch_position.get('y'))
    #
    # # TODO: make this non-implicit
    # driver.move(a=switch_position.get('a'), z=switch_position.get('z'))
    probed_pos = instrument._probe(axis, probing_movement)
    instrument._move(**probing_pos)
    return probed_pos



    # # for axis is 'xya':
    # #     _probe_switch(axis, )
    #
    # switch_pos_1 = {
    #     'x': probe_center['x'] - (probe_dimensions['width'] / 2),
    #     'y': probe_center['y'] - switch_offset,
    #     'a': probe_dimensions['height'] + 1
    # }
    #
    # switch_pos_2 = {
    #     'x': probe_center['x'] + (probe_dimensions['width'] / 2),
    #     'y': probe_center['y'] - switch_offset,
    #     'a': probe_dimensions['height'] + 1
    # }
    #
    # switch_pos_3 = {
    #     'x': probe_center['x'] - switch_offset,
    #     'y': probe_center['y'] + (probe_dimensions['length'] / 2),
    #     'a': probe_dimensions['height'] + 1
    # }
    #
    # switch_pos_4 = {
    #     'x': probe_center['x'] - switch_offset,
    #     'y': probe_center['y'] - (probe_dimensions['length'] / 2),
    #     'a': probe_dimensions['height'] + 1
    # }
    #
    # switch_pos_5 = {
    #     'x': probe_center['x'],
    #     'y': probe_center['y'] + switch_offset,
    #     'a': probe_dimensions['height']
    # }




def calibrate_pipette(probing_values, probe):
    ''' Interprets values generated from tip probing returns '''
    pass
    # x_left, x_right, y_top, y_bottom, z = probing_values
    # probed_x = avg(x_left, x_right)
    # probed_y = avg(y_top, y_bottom)
    #
    # update_position_with_delta((pobed_x, probed_y) - probe.position)
    # save_tip_length(tip_type, probing_values['z'] - probe.height)


def probe_instrument(instrument, robot):
    robot.home()
<<<<<<< HEAD
    robot.connect()
=======
>>>>>>> a21a4257
    pose_tracker = robot.pose_tracker

    frame_base = base.Base(pose_tracker)
    frame_probe = frame_base._probe
    max_expected_tip_length = 90

    probing_distance = 21



    probe_x_left = _probe_instrument_axis(instrument, 'x', probing_distance, frame_probe.left_switch, frame_probe.top_switch['z'] + 90, robot)
    probe_x_right = _probe_instrument_axis(instrument, 'x', -probing_distance, frame_probe.right_switch, frame_probe.top_switch['z'] + 90, robot)
    probe_y_top = _probe_instrument_axis(instrument, 'y', -probing_distance, frame_probe.back_switch, frame_probe.top_switch['z'] + 90, robot)
    probe_y_bottom = _probe_instrument_axis(instrument, 'y', probing_distance, frame_probe.front_switch, frame_probe.top_switch['z'] + 90, robot)


    avg_x = ((probe_x_left + probe_x_right)/ 2.0) + instrument.mount_obj.offset['x']
    avg_y = (probe_y_bottom + probe_y_top) / 2.0 + instrument.mount_obj.offset['y']

    x_delta =  avg_x - frame_probe.top_switch['x']
    y_delta = avg_y - frame_probe.top_switch['y']

    print('DELTAS: x={}, y={}'.format(x_delta, y_delta))


    #Update the position using the info
    robot.pose_tracker.translate_object(instrument, x=x_delta, y=y_delta, z=0)
    instrument.mount_obj.offset['x'] += x_delta
    instrument.mount_obj.offset['y'] += y_delta

    #Note: This uses a 'tip' object which the pipette checks when it moves.
    #This is how the instrument knows what height to go to
    instrument.attached_tip = PipetteTip(length=40)


    probe_5 = _probe_instrument_axis(instrument, 'z', -max_expected_tip_length, frame_probe.top_switch, frame_probe.top_switch['z'], robot)

    #TODO: calibrate tip length here


def move_instrument_for_probing_prep(instrument, robot):
    position = {instrument.axis: 150, 'x':150, 'y':150}
    robot.move_head(**position)



<<<<<<< HEAD
def jog(instrument, distance, axis, robot):
    '''move position relative to current instrument position'''
    pose_tracker = robot.pose_tracker
    position = \
        dict(zip('xyz', pose_tracker[instrument].position))
    print("pos1", position)
    position[axis] += distance
    print("pos2", position)
    instrument._move(**position)


=======
>>>>>>> a21a4257












<|MERGE_RESOLUTION|>--- conflicted
+++ resolved
@@ -44,11 +44,7 @@
 
     if axis is not 'z': #FIXME: [JG & Andy | 9/27/17] this edge case should not be handled here
         probing_pos[axis] -= probing_movement
-<<<<<<< HEAD
 
-=======
-    print(instrument)
->>>>>>> a21a4257
     instrument._move(z=safe_height)
     instrument._move(x=probing_pos['x'], y=probing_pos['y'])
     instrument._move(z=probing_pos['z'])
@@ -116,10 +112,6 @@
 
 def probe_instrument(instrument, robot):
     robot.home()
-<<<<<<< HEAD
-    robot.connect()
-=======
->>>>>>> a21a4257
     pose_tracker = robot.pose_tracker
 
     frame_base = base.Base(pose_tracker)
@@ -166,20 +158,13 @@
 
 
 
-<<<<<<< HEAD
 def jog(instrument, distance, axis, robot):
     '''move position relative to current instrument position'''
     pose_tracker = robot.pose_tracker
     position = \
         dict(zip('xyz', pose_tracker[instrument].position))
-    print("pos1", position)
     position[axis] += distance
-    print("pos2", position)
     instrument._move(**position)
-
-
-=======
->>>>>>> a21a4257
 
 
 
@@ -192,3 +177,6 @@
 
 
 
+
+
+
