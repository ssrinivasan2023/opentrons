// redux middleware for communicating with the robot
// TODO(mc): as written, this is pretty hard to test. Spend some time thinking
// about how to refactor so that this is not the case

import assert from 'assert'
import log from 'winston'
import Client from '../../rpc/client'
import {NAME, actions, actionTypes, selectors} from './'

// TODO(mc): don't hardcode this URL
const URL = 'ws://127.0.0.1:31950'
<<<<<<< HEAD
=======
const PROTOCOL = '/Users/Katie/Documents/OPENTRONS/opentrons/api/opentrons/server/tests/data/dinosaur.py'
>>>>>>> f511d54e

export default function apiMiddleware (store) {
  const {getState, dispatch} = store
  let client
  let robotContainer
  let robot
  // TODO(mc, 2017-08-23): remove (if server handles port) or put it in redux
  let serialPort

  const subscibeAndGetRobotContainer = (rpcClient) => {
    client = rpcClient
      .on('notification', handleRobotNotification)
      .on('error', handleClientError)

    return client.control.get_root()
  }

  const handleContainerAndGetRobot = (rpcRobotContainer) => {
    robotContainer = rpcRobotContainer

    return robotContainer.new_robot()
  }

  const handleRobot = (rpcRobot) => {
    robot = rpcRobot

    return robot.get_serial_ports_list()
  }

  // TODO(mc): serial port connection should not be the responsibility
  // of the client. Remove BEFORE RELEASE when backend handles it
  const handleConnect = (ports) => {
    assert(ports.length, `No serial ports found; cannot connect to Smoothie`)
    serialPort = ports[0]
    dispatch(actions.connectResponse())
  }

  const handleConnectError = (e) => dispatch(actions.connectResponse(e))

  return (next) => (action) => {
    const {type, meta, payload} = action

    if (!meta || !meta.robotCommand) return next(action)

    switch (type) {
      case actionTypes.CONNECT:
        connect(payload)
        break

      case actionTypes.LOAD_PROTOCOL:
        loadProtocol()
        break

      case actionTypes.HOME:
        home(payload)
        break

      case actionTypes.RUN:
        run(payload)
        break
    }

    next(action)
  }

  function connect () {
    // initialize websocket connection
    // TODO(mc): Hardcoded URL is bad and also: retries?
    return Client(URL)
      .then(subscibeAndGetRobotContainer)
      .then(handleContainerAndGetRobot)
      .then(handleRobot)
      .then(handleConnect)
      // TODO(mc): maybe remove this debug stuff?
      .then(() => {
        if (process.env.NODE_ENV === 'development') {
          global.client = client
          global.robotContainer = robotContainer
          global.robot = robot
        }
      })
      .catch(handleConnectError)
  }

  function home (payload) {
    robot.connect(serialPort)
      .then(() => {
        if (payload && payload.axes) {
          return robot.home(payload.axes)
        }

        return robot.home()
      })
      .then(() => robot.disconnect())
      .then(() => dispatch(actions.homeResponse()))
      .catch((error) => dispatch(actions.homeResponse(error)))
  }

  // load protocol
  function loadProtocol () {
    const robotState = getState()[NAME]
    const file = selectors.getProtocolFile(robotState)

    robotContainer.load_protocol_file(file)
      .then((virtualRobot) => virtualRobot.commands())
      .then((commands) => dispatch(actions.setCommands(commands)))
      // TODO(mc, 2017-08-23): filter error types, possibly using Bluebird
      .catch((error) => dispatch(actions.setProtocolError(error)))
  }

  function run () {
    robotContainer
      .run(serialPort)
      .then(() => dispatch(actions.runResponse()))
      .catch((error) => dispatch(actions.runResponse(error)))
  }

  function handleRobotNotification (message) {
    // TODO(mc, 2017-08-23): change this log to debug
    log.info('Recieved robot notification: %j', message)
  }

  function handleClientError (error) {
    console.error(error)
  }
}<|MERGE_RESOLUTION|>--- conflicted
+++ resolved
@@ -5,14 +5,10 @@
 import assert from 'assert'
 import log from 'winston'
 import Client from '../../rpc/client'
-import {NAME, actions, actionTypes, selectors} from './'
+import {actions, actionTypes, selectors} from './'
 
 // TODO(mc): don't hardcode this URL
 const URL = 'ws://127.0.0.1:31950'
-<<<<<<< HEAD
-=======
-const PROTOCOL = '/Users/Katie/Documents/OPENTRONS/opentrons/api/opentrons/server/tests/data/dinosaur.py'
->>>>>>> f511d54e
 
 export default function apiMiddleware (store) {
   const {getState, dispatch} = store
@@ -113,8 +109,7 @@
 
   // load protocol
   function loadProtocol () {
-    const robotState = getState()[NAME]
-    const file = selectors.getProtocolFile(robotState)
+    const file = selectors.getProtocolFile(getState())
 
     robotContainer.load_protocol_file(file)
       .then((virtualRobot) => virtualRobot.commands())
