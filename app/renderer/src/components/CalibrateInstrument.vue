<template>
	<div class="calibration-modal" v-bind:class="currentMode">
		<div class="pipette-img">
		  <img src="../assets/img/pipette_top.png" class="top" />
		  <img src="../assets/img/pipette_bottom.png" class="bottom" />
		  <img src="../assets/img/pipette_blowout.png" class="blowout" />
		  <img src="../assets/img/pipette_droptip.png" class="droptip" />
		</div>
		<div :class="['update', busy]">
		  <a @click="toggleMode('top')"class="position top">Top</a>
		  <button class="btn-update save top" @click="calibrateInstrument(instrument, 'top')">Save</button>
		  <button @click="moveToPlungerPosition(instrument, 'top')" :class="[{'disabled': disabled(instrument, 'top')}, 'btn-update', 'moveto', 'top']">Move</button>
		  <div class="spacer"></div>
		  <a @click="toggleMode('bottom')" class="position bottom">Bottom</a>
		  <button class="btn-update save bottom" @click="calibrateInstrument(instrument, 'bottom')">Save</button>
		  <button @click="moveToPlungerPosition(instrument, 'bottom')" :class="[{'disabled': disabled(instrument, 'bottom')}, 'btn-update', 'moveto', 'bottom']">Move</button>
		  <a @click="toggleMode('blowout')" class="position blowout">Blowout</a>
		  <button class="btn-update save blowout" @click="calibrateInstrument(instrument, 'blow_out')">Save</button>
		  <button @click="moveToPlungerPosition(instrument, 'blow_out')" :class="[{'disabled': disabled(instrument, 'blow_out')}, 'btn-update', 'moveto', 'blowout']">Move</button>
		  <a @click="toggleMode('droptip')" class="position droptip">Drop Tip</a>
		  <button class="btn-update save droptip" @click="calibrateInstrument(instrument, 'drop_tip')">Save</button>
		  <button @click="moveToPlungerPosition(instrument, 'drop_tip')" :class="[{'disabled': disabled(instrument, 'drop_tip')}, 'btn-update', 'moveto', 'droptip']">Move</button>
<<<<<<< HEAD
		  <button @click="pickUpTip(instrument)" class="btn-update test pick-liquid">Pick Up</button>
		  <button @click="dropTip(instrument)" class="btn-update test eject-liquid">Eject</button>
=======
		  <button class="btn-update test pick-liquid">Pick Up Tip</button>
		  <button class="btn-update test eject-liquid">Drop Tip</button>
>>>>>>> d19e1eaa
		</div>
	</div>
</template>

<script>
  export default {
    name: 'CalibrateInstrument',
    props: ['instrument', 'busy'],
    data: function() {
      return {
        currentMode : 'droptip'
      }
    },
    methods: {
    	calibrateInstrument(instrument, position) {
    		let axis = instrument.axis
    		this.$store.dispatch("calibrate", {axis, position})
    	},
      moveToPlungerPosition(instrument, position) {
        let axis = instrument.axis
        this.$store.dispatch("moveToPosition", {axis, position})
      },
			disabled(instrument, position) {
				if (instrument[position] == undefined) { return true }
			},
      toggleMode(mode){
        this.currentMode = mode
      },
			pickUpTip(instrument) {
		    let axis = instrument.axis
		    this.$store.dispatch("pickUpTip", { axis: axis })
		  },
		  dropTip(instrument) {
		    let axis = instrument.axis
		    this.$store.dispatch("dropTip", { axis: axis })
		  }
    }
  }
</script><|MERGE_RESOLUTION|>--- conflicted
+++ resolved
@@ -20,13 +20,8 @@
 		  <a @click="toggleMode('droptip')" class="position droptip">Drop Tip</a>
 		  <button class="btn-update save droptip" @click="calibrateInstrument(instrument, 'drop_tip')">Save</button>
 		  <button @click="moveToPlungerPosition(instrument, 'drop_tip')" :class="[{'disabled': disabled(instrument, 'drop_tip')}, 'btn-update', 'moveto', 'droptip']">Move</button>
-<<<<<<< HEAD
-		  <button @click="pickUpTip(instrument)" class="btn-update test pick-liquid">Pick Up</button>
-		  <button @click="dropTip(instrument)" class="btn-update test eject-liquid">Eject</button>
-=======
-		  <button class="btn-update test pick-liquid">Pick Up Tip</button>
-		  <button class="btn-update test eject-liquid">Drop Tip</button>
->>>>>>> d19e1eaa
+		  <button @click="pickUpTip(instrument)" class="btn-update test pick-liquid">Pick Up Tip</button>
+		  <button @click="dropTip(instrument)" class="btn-update test eject-liquid">Drop Tip</button>
 		</div>
 	</div>
 </template>
